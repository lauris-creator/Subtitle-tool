--- conflicted
+++ resolved
@@ -1,5 +1,5 @@
 import React, { useState, useCallback, useMemo, useEffect } from 'react';
-import { Document, SessionData, Subtitle } from './types';
+import { Subtitle } from './types';
 import { parseSrt, formatSrt } from './services/srtParser';
 import { sessionManager } from './services/sessionManager';
 import { splitTextIntelligently, splitLineIntelligently } from './utils/textUtils';
@@ -8,14 +8,12 @@
 import Header from './components/Header';
 import FileUpload from './components/FileUpload';
 import SubtitleEditor from './components/SubtitleEditor';
-import DocumentSelector from './components/DocumentSelector';
 import Logo from './components/Logo';
 import { MAX_LINE_CHARS, MAX_TOTAL_CHARS } from './constants';
-import JSZip from 'jszip';
 
 const App: React.FC = () => {
-  const [documents, setDocuments] = useState<Document[]>([]);
-  const [currentDocumentId, setCurrentDocumentId] = useState<string | null>(null);
+  const [originalSubtitles, setOriginalSubtitles] = useState<Subtitle[]>([]);
+  const [translatedSubtitles, setTranslatedSubtitles] = useState<Subtitle[]>([]);
   const [previousSubtitles, setPreviousSubtitles] = useState<Subtitle[] | null>(null); // For undo
   const [showOriginal, setShowOriginal] = useState<boolean>(true);
   const [showTimecodes, setShowTimecodes] = useState<boolean>(true);
@@ -24,39 +22,20 @@
   const [showTooShortOnly, setShowTooShortOnly] = useState<boolean>(false);
   const [showTooLongOnly, setShowTooLongOnly] = useState<boolean>(false);
   const [showTimecodeConflictsOnly, setShowTimecodeConflictsOnly] = useState<boolean>(false);
+  const [fileName, setFileName] = useState<string>('');
   const [sessionRestored, setSessionRestored] = useState<boolean>(false);
   const [maxTotalChars, setMaxTotalChars] = useState<number>(MAX_TOTAL_CHARS);
   const [maxLineChars, setMaxLineChars] = useState<number>(MAX_LINE_CHARS);
   const [minDurationSeconds, setMinDurationSeconds] = useState<number>(1);
   const [maxDurationSeconds, setMaxDurationSeconds] = useState<number>(7);
 
-  // Get current document
-  const currentDocument = useMemo(() => 
-    documents.find(doc => doc.id === currentDocumentId) || null, 
-    [documents, currentDocumentId]
-  );
-
-  // Get current subtitles
-  const translatedSubtitles = useMemo(() => 
-    currentDocument?.translatedSubtitles || [], 
-    [currentDocument]
-  );
-
-  const originalSubtitles = useMemo(() => 
-    currentDocument?.originalSubtitles || [], 
-    [currentDocument]
-  );
-
   // Restore session on component mount
   useEffect(() => {
     const savedSession = sessionManager.loadSession();
     if (savedSession) {
-      setDocuments(savedSession.documents);
-      setCurrentDocumentId(savedSession.currentDocumentId);
-      setMaxTotalChars(savedSession.maxTotalChars);
-      setMaxLineChars(savedSession.maxLineChars);
-      setMinDurationSeconds(savedSession.minDurationSeconds);
-      setMaxDurationSeconds(savedSession.maxDurationSeconds);
+      setOriginalSubtitles(savedSession.originalSubtitles);
+      setTranslatedSubtitles(savedSession.translatedSubtitles);
+      setFileName(savedSession.fileName);
       setSessionRestored(true);
       
       const sessionAge = sessionManager.getSessionAge();
@@ -64,144 +43,97 @@
     }
   }, []);
 
-  // Auto-save session when documents change
+  // Auto-save session when subtitles change
   useEffect(() => {
-    if (sessionRestored || documents.length > 0) {
-      const sessionData: SessionData = {
-        documents,
-        currentDocumentId,
-        maxTotalChars,
-        maxLineChars,
-        minDurationSeconds,
-        maxDurationSeconds
-      };
-      sessionManager.saveSession(sessionData);
+    if (sessionRestored || translatedSubtitles.length > 0) {
+      sessionManager.saveSession({
+        originalSubtitles,
+        translatedSubtitles,
+        fileName
+      });
     }
-  }, [documents, currentDocumentId, maxTotalChars, maxLineChars, minDurationSeconds, maxDurationSeconds, sessionRestored]);
-
-  // Clear "recently edited" status when filters change
+  }, [originalSubtitles, translatedSubtitles, fileName, sessionRestored]);
+
+  // Clear "recently edited" status when filters change (not after timeout)
   useEffect(() => {
-    if (currentDocument) {
-      setDocuments(prev => prev.map(doc => 
-        doc.id === currentDocumentId 
-          ? {
-              ...doc,
-              translatedSubtitles: doc.translatedSubtitles.map(sub => ({
-                ...sub,
-                recentlyEdited: false,
-                editedAt: undefined
-              }))
-            }
-          : doc
-      ));
+    // Clear recently edited when user changes filters
+    setTranslatedSubtitles(prev => prev.map(sub => ({
+      ...sub,
+      recentlyEdited: false,
+      editedAt: undefined
+    })));
+  }, [showErrorsOnly, showLongLinesOnly, showTooShortOnly, showTooLongOnly, showTimecodeConflictsOnly]); // Clear when filters change
+
+  const handleFileUpload = (content: string, type: 'original' | 'translated', name: string) => {
+    const subs = parseSrt(content);
+    setPreviousSubtitles(null); // Clear undo history on new file upload
+    if (type === 'translated') {
+      // Apply current character limits and duration validation to parsed subtitles
+      const processedSubs = subs.map(sub => {
+        const charCount = sub.text.replace(/\n/g, '').length;
+        const isLong = charCount > maxTotalChars;
+        const duration = calculateDuration(sub.startTime, sub.endTime);
+        const isTooShort = duration < minDurationSeconds;
+        const isTooLong = duration > maxDurationSeconds;
+        const hasConflict = hasTimecodeConflict(sub, subs);
+        return {
+          ...sub,
+          charCount,
+          isLong,
+          duration,
+          isTooShort,
+          isTooLong,
+          hasTimecodeConflict: hasConflict
+        };
+      });
+      setTranslatedSubtitles(processedSubs);
+      setFileName(name);
+      // If original is already loaded, merge them
+      if (originalSubtitles.length > 0) {
+        setTranslatedSubtitles(prevSubs => prevSubs.map((sub, index) => ({
+          ...sub,
+          originalText: originalSubtitles[index]?.text || '',
+        })));
+      }
+    } else {
+      setOriginalSubtitles(subs);
+      // If translated is already loaded, merge them
+      if (translatedSubtitles.length > 0) {
+        setTranslatedSubtitles(prevSubs => prevSubs.map((sub, index) => ({
+          ...sub,
+          originalText: subs[index]?.text || '',
+        })));
+      }
     }
-  }, [showErrorsOnly, showLongLinesOnly, showTooShortOnly, showTooLongOnly, showTimecodeConflictsOnly, currentDocumentId]);
+  };
 
   // Recalculate subtitle validation when limits change
   useEffect(() => {
-    if (currentDocument) {
-      setDocuments(prev => prev.map(doc => 
-        doc.id === currentDocumentId 
-          ? {
-              ...doc,
-              translatedSubtitles: doc.translatedSubtitles.map(sub => {
-                const charCount = sub.text.replace(/\n/g, '').length;
-                const isLong = charCount > maxTotalChars;
-                const duration = calculateDuration(sub.startTime, sub.endTime);
-                const isTooShort = duration < minDurationSeconds;
-                const isTooLong = duration > maxDurationSeconds;
-                const hasConflict = hasTimecodeConflict(sub, doc.translatedSubtitles);
-                return {
-                  ...sub,
-                  charCount,
-                  isLong,
-                  duration,
-                  isTooShort,
-                  isTooLong,
-                  hasTimecodeConflict: hasConflict
-                };
-              })
-            }
-          : doc
-      ));
+    if (translatedSubtitles.length > 0) {
+      setTranslatedSubtitles(prev => prev.map(sub => {
+        const charCount = sub.text.replace(/\n/g, '').length;
+        const isLong = charCount > maxTotalChars;
+        const duration = calculateDuration(sub.startTime, sub.endTime);
+        const isTooShort = duration < minDurationSeconds;
+        const isTooLong = duration > maxDurationSeconds;
+        const hasConflict = hasTimecodeConflict(sub, prev);
+        return {
+          ...sub,
+          charCount,
+          isLong,
+          duration,
+          isTooShort,
+          isTooLong,
+          hasTimecodeConflict: hasConflict
+        };
+      }));
     }
-  }, [maxTotalChars, maxLineChars, minDurationSeconds, maxDurationSeconds, currentDocumentId]);
-
-  const generateDocumentId = () => {
-    return `doc_${Date.now()}_${Math.random().toString(36).substr(2, 9)}`;
-  };
-
-  const handleFileUpload = (content: string, type: 'original' | 'translated', name: string) => {
-    const subs = parseSrt(content);
-    const documentId = generateDocumentId();
-    
-    // Apply current character limits and duration validation to parsed subtitles
-    const processedSubs = subs.map(sub => {
-      const charCount = sub.text.replace(/\n/g, '').length;
-      const isLong = charCount > maxTotalChars;
-      const duration = calculateDuration(sub.startTime, sub.endTime);
-      const isTooShort = duration < minDurationSeconds;
-      const isTooLong = duration > maxDurationSeconds;
-      const hasConflict = hasTimecodeConflict(sub, subs);
-      return {
-        ...sub,
-        charCount,
-        isLong,
-        duration,
-        isTooShort,
-        isTooLong,
-        hasTimecodeConflict: hasConflict
-      };
-    });
-
-    const newDocument: Document = {
-      id: documentId,
-      name: name,
-      translatedSubtitles: type === 'translated' ? processedSubs : [],
-      originalSubtitles: type === 'original' ? processedSubs : [],
-      lastModified: Date.now()
-    };
-
-    setDocuments(prev => [...prev, newDocument]);
-    setCurrentDocumentId(documentId);
-    setPreviousSubtitles(null); // Clear undo history on new file upload
-  };
-
-  const handleSelectDocument = (documentId: string) => {
-    setCurrentDocumentId(documentId);
-    setPreviousSubtitles(null); // Clear undo when switching documents
-  };
-
-  const handleCloseDocument = (documentId: string) => {
-    setDocuments(prev => {
-      const newDocs = prev.filter(doc => doc.id !== documentId);
-      if (currentDocumentId === documentId) {
-        setCurrentDocumentId(newDocs.length > 0 ? newDocs[0].id : null);
-      }
-      return newDocs;
-    });
-  };
-
-  const handleNewDocument = () => {
-    // This will be handled by the file upload component
-  };
-
-  const updateCurrentDocument = (updater: (doc: Document) => Document) => {
-    if (!currentDocument) return;
-    
-    setDocuments(prev => prev.map(doc => 
-      doc.id === currentDocumentId 
-        ? { ...updater(doc), lastModified: Date.now() }
-        : doc
-    ));
-  };
+  }, [maxTotalChars, maxLineChars, minDurationSeconds, maxDurationSeconds, translatedSubtitles.length]);
 
   const handleUpdateTimecode = useCallback((id: number, newStartTime: string, newEndTime: string) => {
-    if (!currentDocument) return;
-
-    updateCurrentDocument(doc => ({
-      ...doc,
-      translatedSubtitles: doc.translatedSubtitles.map(sub => {
+    setTranslatedSubtitles(prev => {
+      const now = Date.now();
+      return prev.map(sub => {
         if (sub.id === id) {
           const updatedSub = {
             ...sub,
@@ -213,12 +145,12 @@
             previousStartTime: sub.startTime,
             previousEndTime: sub.endTime,
             recentlyEdited: true,
-            editedAt: Date.now(),
+            editedAt: now,
             canUndo: true
           };
           
           // Check for conflicts with updated timecodes
-          const hasConflict = hasTimecodeConflict(updatedSub, doc.translatedSubtitles.map(s => 
+          const hasConflict = hasTimecodeConflict(updatedSub, prev.map(s => 
             s.id === id ? updatedSub : s
           ));
           
@@ -228,82 +160,175 @@
           };
         }
         return sub;
-      })
-    }));
-  }, [currentDocument, minDurationSeconds, maxDurationSeconds]);
+      });
+    });
+  }, [minDurationSeconds, maxDurationSeconds]);
 
   const handleUpdateSubtitle = useCallback((id: number, newText: string) => {
-    if (!currentDocument) return;
-
-    updateCurrentDocument(doc => ({
-      ...doc,
-      translatedSubtitles: doc.translatedSubtitles.map(sub => sub.id === id ? { 
-        ...sub, 
-        previousText: sub.text, // Store previous text for undo
-        text: newText.replace(/<br\s*\/?>/gi, '\n'), 
-        charCount: newText.replace(/\n/g, '').length, 
-        isLong: newText.replace(/\n/g, '').length > maxTotalChars,
-        duration: calculateDuration(sub.startTime, sub.endTime),
-        isTooShort: calculateDuration(sub.startTime, sub.endTime) < minDurationSeconds,
-        isTooLong: calculateDuration(sub.startTime, sub.endTime) > maxDurationSeconds,
+    setTranslatedSubtitles(prev => {
+        const line = newText.replace(/<br\s*\/?>/gi, '\n');
+        const charCount = line.replace(/\n/g, '').length;
+        const isLong = charCount > maxTotalChars;
+        const now = Date.now();
+        return prev.map(sub => sub.id === id ? { 
+          ...sub, 
+          previousText: sub.text, // Store previous text for undo
+          text: line, 
+          charCount, 
+          isLong,
+          duration: calculateDuration(sub.startTime, sub.endTime),
+          isTooShort: calculateDuration(sub.startTime, sub.endTime) < minDurationSeconds,
+          isTooLong: calculateDuration(sub.startTime, sub.endTime) > maxDurationSeconds,
+          recentlyEdited: true,
+          editedAt: now,
+          canUndo: true
+        } : sub)
+    });
+    setPreviousSubtitles(null); // Manual edit clears global undo
+  }, [maxTotalChars, minDurationSeconds, maxDurationSeconds]);
+
+  const handleMergeSubtitleWithNext = useCallback((id: number) => {
+    setTranslatedSubtitles(prev => {
+      const index = prev.findIndex(s => s.id === id);
+      if (index === -1 || index === prev.length - 1) return prev; // nothing to merge
+
+      const current = prev[index];
+      const next = prev[index + 1];
+
+      const mergedText = `${current.text} ${next.text}`.replace(/\s+/g, ' ').replace(/\s*\n\s*/g, ' ').trim();
+      const mergedStart = current.startTime;
+      const mergedEnd = next.endTime;
+
+      const charCount = mergedText.replace(/\n/g, '').length;
+      const duration = calculateDuration(mergedStart, mergedEnd);
+
+      const merged: Subtitle = {
+        ...current,
+        text: mergedText,
+        startTime: mergedStart,
+        endTime: mergedEnd,
+        charCount,
+        isLong: charCount > maxTotalChars,
+        duration,
+        isTooShort: duration < minDurationSeconds,
+        isTooLong: duration > maxDurationSeconds,
         recentlyEdited: true,
         editedAt: Date.now(),
-        canUndo: true
-      } : sub)
-    }));
-    setPreviousSubtitles(null); // Manual edit clears global undo
-  }, [currentDocument, maxTotalChars, minDurationSeconds, maxDurationSeconds]);
+        canUndo: false,
+        previousText: undefined
+      };
+
+      // Build new subtitles: replace current with merged, remove next
+      const newSubtitles = [
+        ...prev.slice(0, index),
+        merged,
+        ...prev.slice(index + 2)
+      ].map((sub, i) => ({ ...sub, id: i + 1 }));
+
+      // Recompute conflicts
+      const recomputed = newSubtitles.map(s => ({
+        ...s,
+        hasTimecodeConflict: hasTimecodeConflict(s, newSubtitles)
+      }));
+
+      return recomputed;
+    });
+
+    // Merge originals if present
+    setOriginalSubtitles(prev => {
+      if (!prev || prev.length === 0) return prev;
+      const index = prev.findIndex(s => s.id === id);
+      if (index === -1 || index === prev.length - 1) return prev;
+
+      const current = prev[index];
+      const next = prev[index + 1];
+
+      const mergedText = `${current.text} ${next.text}`.replace(/\s+/g, ' ').replace(/\s*\n\s*/g, ' ').trim();
+      const mergedStart = current.startTime;
+      const mergedEnd = next.endTime;
+
+      const charCount = mergedText.replace(/\n/g, '').length;
+      const duration = calculateDuration(mergedStart, mergedEnd);
+
+      const merged: Subtitle = {
+        ...current,
+        text: mergedText,
+        startTime: mergedStart,
+        endTime: mergedEnd,
+        charCount,
+        isLong: charCount > maxTotalChars,
+        duration,
+        isTooShort: duration < minDurationSeconds,
+        isTooLong: duration > maxDurationSeconds,
+        recentlyEdited: true,
+        editedAt: Date.now()
+      };
+
+      const newSubtitles = [
+        ...prev.slice(0, index),
+        merged,
+        ...prev.slice(index + 2)
+      ].map((sub, i) => ({ ...sub, id: i + 1 }));
+
+      return newSubtitles;
+    });
+
+    // Structure changed, clear global undo
+    setPreviousSubtitles(null);
+  }, [maxTotalChars, minDurationSeconds, maxDurationSeconds]);
 
   const handleDownload = () => {
-    if (!currentDocument || currentDocument.translatedSubtitles.length === 0) return;
-    
-    const srtContent = formatSrt(currentDocument.translatedSubtitles);
+    if (translatedSubtitles.length === 0) return;
+    const srtContent = formatSrt(translatedSubtitles);
     // Add UTF-8 BOM for better compatibility with subtitle players
     const contentWithBOM = '\uFEFF' + srtContent;
     const blob = new Blob([contentWithBOM], { type: 'text/plain;charset=utf-8' });
     const url = URL.createObjectURL(blob);
     const a = document.createElement('a');
     a.href = url;
-    a.download = `edited_${currentDocument.name}`;
+    a.download = `edited_${fileName || 'subtitles.srt'}`;
     document.body.appendChild(a);
     a.click();
     document.body.removeChild(a);
     URL.revokeObjectURL(url);
   };
 
-  const handleDownloadAll = async () => {
-    if (documents.length === 0) return;
-
-    const zip = new JSZip();
-    
-    documents.forEach(doc => {
-      if (doc.translatedSubtitles.length > 0) {
-        const srtContent = formatSrt(doc.translatedSubtitles);
-        const contentWithBOM = '\uFEFF' + srtContent;
-        zip.file(`edited_${doc.name}`, contentWithBOM);
-      }
-    });
-
-    const zipBlob = await zip.generateAsync({ type: 'blob' });
-    const url = URL.createObjectURL(zipBlob);
-    const a = document.createElement('a');
-    a.href = url;
-    a.download = 'edited_subtitles.zip';
-    document.body.appendChild(a);
-    a.click();
-    document.body.removeChild(a);
-    URL.revokeObjectURL(url);
-  };
-
   const handleSplitFilteredLines = useCallback(() => {
-    if (!currentDocument) return;
-
     setPreviousSubtitles(translatedSubtitles); // Save state for undo
-    updateCurrentDocument(doc => ({
-      ...doc,
-      translatedSubtitles: doc.translatedSubtitles.map(sub => {
+    setTranslatedSubtitles(prev => {
+      // Calculate current filtered subtitles based on current filter states
+      const hasActiveFilter = showErrorsOnly || showLongLinesOnly || showTooShortOnly || showTooLongOnly || showTimecodeConflictsOnly;
+      
+      let currentFilteredSubtitles = prev;
+      if (hasActiveFilter) {
+        currentFilteredSubtitles = prev.filter(sub => {
+          const lineLengthExceeded = sub.text.split('\n').some(line => line.length > maxLineChars);
+          
+          if (showErrorsOnly && showLongLinesOnly) {
+            return sub.isLong || lineLengthExceeded;
+          }
+          if (showErrorsOnly) {
+            return sub.isLong;
+          }
+          if (showLongLinesOnly) {
+            return lineLengthExceeded;
+          }
+          if (showTooShortOnly) {
+            return sub.isTooShort;
+          }
+          if (showTooLongOnly) {
+            return sub.isTooLong;
+          }
+          if (showTimecodeConflictsOnly) {
+            return sub.hasTimecodeConflict;
+          }
+          return false; 
+        });
+      }
+      
+      return prev.map(sub => {
         // Only process subtitles that are currently visible in filtered view
-        const isInFilteredView = filteredSubtitles.some(filteredSub => filteredSub.id === sub.id);
+        const isInFilteredView = currentFilteredSubtitles.some(filteredSub => filteredSub.id === sub.id);
         
         if (isInFilteredView) {
           const lines = sub.text.split('\n');
@@ -320,7 +345,7 @@
           const duration = calculateDuration(sub.startTime, sub.endTime);
           const isTooShort = duration < minDurationSeconds;
           const isTooLong = duration > maxDurationSeconds;
-          const hasConflict = hasTimecodeConflict({...sub, text: newText}, doc.translatedSubtitles.map(s => 
+          const hasConflict = hasTimecodeConflict({...sub, text: newText}, prev.map(s => 
             s.id === sub.id ? {...sub, text: newText} : s
           ));
           
@@ -340,16 +365,13 @@
           };
         }
         return sub;
-      })
-    }));
-  }, [currentDocument, translatedSubtitles, showErrorsOnly, showLongLinesOnly, showTooShortOnly, showTooLongOnly, showTimecodeConflictsOnly, maxTotalChars, maxLineChars, minDurationSeconds, maxDurationSeconds]);
+      });
+    });
+  }, [translatedSubtitles, showErrorsOnly, showLongLinesOnly, showTooShortOnly, showTooLongOnly, showTimecodeConflictsOnly, maxTotalChars, maxLineChars, minDurationSeconds, maxDurationSeconds]);
 
   const handleUndo = () => {
-    if (previousSubtitles && currentDocument) {
-      updateCurrentDocument(doc => ({
-        ...doc,
-        translatedSubtitles: previousSubtitles
-      }));
+    if (previousSubtitles) {
+      setTranslatedSubtitles(previousSubtitles);
       setPreviousSubtitles(null);
     }
   };
@@ -357,9 +379,10 @@
   const handleClearSession = () => {
     if (confirm('Are you sure you want to start fresh? This will clear all current work.')) {
       sessionManager.clearSession();
-      setDocuments([]);
-      setCurrentDocumentId(null);
+      setOriginalSubtitles([]);
+      setTranslatedSubtitles([]);
       setPreviousSubtitles(null);
+      setFileName('');
       setSessionRestored(false);
       console.log('🗑️ Session cleared. Starting fresh!');
     }
@@ -374,14 +397,41 @@
   };
 
   const handleRemoveBreaksFromFiltered = useCallback(() => {
-    if (!currentDocument) return;
-
     setPreviousSubtitles(translatedSubtitles); // Save state for undo
-    updateCurrentDocument(doc => ({
-      ...doc,
-      translatedSubtitles: doc.translatedSubtitles.map(sub => {
+    setTranslatedSubtitles(prev => {
+      // Calculate current filtered subtitles based on current filter states
+      const hasActiveFilter = showErrorsOnly || showLongLinesOnly || showTooShortOnly || showTooLongOnly || showTimecodeConflictsOnly;
+      
+      let currentFilteredSubtitles = prev;
+      if (hasActiveFilter) {
+        currentFilteredSubtitles = prev.filter(sub => {
+          const lineLengthExceeded = sub.text.split('\n').some(line => line.length > maxLineChars);
+          
+          if (showErrorsOnly && showLongLinesOnly) {
+            return sub.isLong || lineLengthExceeded;
+          }
+          if (showErrorsOnly) {
+            return sub.isLong;
+          }
+          if (showLongLinesOnly) {
+            return lineLengthExceeded;
+          }
+          if (showTooShortOnly) {
+            return sub.isTooShort;
+          }
+          if (showTooLongOnly) {
+            return sub.isTooLong;
+          }
+          if (showTimecodeConflictsOnly) {
+            return sub.hasTimecodeConflict;
+          }
+          return false; 
+        });
+      }
+      
+      return prev.map(sub => {
         // Only process subtitles that are currently visible in filtered view
-        const isInFilteredView = filteredSubtitles.some(filteredSub => filteredSub.id === sub.id);
+        const isInFilteredView = currentFilteredSubtitles.some(filteredSub => filteredSub.id === sub.id);
         
         if (isInFilteredView && sub.text.includes('\n')) {
           const singleLineText = sub.text.replace(/\n/g, ' ');
@@ -390,7 +440,7 @@
           const duration = calculateDuration(sub.startTime, sub.endTime);
           const isTooShort = duration < minDurationSeconds;
           const isTooLong = duration > maxDurationSeconds;
-          const hasConflict = hasTimecodeConflict({...sub, text: singleLineText}, doc.translatedSubtitles.map(s => 
+          const hasConflict = hasTimecodeConflict({...sub, text: singleLineText}, prev.map(s => 
             s.id === sub.id ? {...sub, text: singleLineText} : s
           ));
           
@@ -410,53 +460,46 @@
           };
         }
         return sub;
-      })
+      });
+    });
+  }, [translatedSubtitles, showErrorsOnly, showLongLinesOnly, showTooShortOnly, showTooLongOnly, showTimecodeConflictsOnly, maxTotalChars, maxLineChars, minDurationSeconds, maxDurationSeconds]);
+
+  const handleUndoSubtitle = useCallback((id: number) => {
+    setTranslatedSubtitles(prev => prev.map(sub => {
+      if (sub.id === id && sub.previousText) {
+        const charCount = sub.previousText.replace(/\n/g, '').length;
+        const isLong = charCount > maxTotalChars;
+        const duration = calculateDuration(sub.startTime, sub.endTime);
+        const isTooShort = duration < minDurationSeconds;
+        const isTooLong = duration > maxDurationSeconds;
+        return {
+          ...sub,
+          text: sub.previousText,
+          charCount,
+          isLong,
+          duration,
+          isTooShort,
+          isTooLong,
+          previousText: undefined,
+          canUndo: false,
+          recentlyEdited: false
+        };
+      }
+      return sub;
     }));
-  }, [currentDocument, translatedSubtitles, showErrorsOnly, showLongLinesOnly, showTooShortOnly, showTooLongOnly, showTimecodeConflictsOnly, maxTotalChars, maxLineChars, minDurationSeconds, maxDurationSeconds]);
-
-  const handleUndoSubtitle = useCallback((id: number) => {
-    if (!currentDocument) return;
-
-    updateCurrentDocument(doc => ({
-      ...doc,
-      translatedSubtitles: doc.translatedSubtitles.map(sub => {
-        if (sub.id === id && sub.previousText) {
-          const charCount = sub.previousText.replace(/\n/g, '').length;
-          const isLong = charCount > maxTotalChars;
-          const duration = calculateDuration(sub.startTime, sub.endTime);
-          const isTooShort = duration < minDurationSeconds;
-          const isTooLong = duration > maxDurationSeconds;
-          return {
-            ...sub,
-            text: sub.previousText,
-            charCount,
-            isLong,
-            duration,
-            isTooShort,
-            isTooLong,
-            previousText: undefined,
-            canUndo: false,
-            recentlyEdited: false
-          };
-        }
-        return sub;
-      })
-    }));
-  }, [currentDocument, maxTotalChars, minDurationSeconds, maxDurationSeconds]);
+  }, [maxTotalChars, minDurationSeconds, maxDurationSeconds]);
 
   const handleSplitSubtitle = useCallback((id: number) => {
-    if (!currentDocument) return;
-
-    updateCurrentDocument(doc => {
-      const subtitleIndex = doc.translatedSubtitles.findIndex(sub => sub.id === id);
-      if (subtitleIndex === -1) return doc;
-      
-      const subtitle = doc.translatedSubtitles[subtitleIndex];
+    setTranslatedSubtitles(prev => {
+      const subtitleIndex = prev.findIndex(sub => sub.id === id);
+      if (subtitleIndex === -1) return prev;
+      
+      const subtitle = prev[subtitleIndex];
       const splitResult = splitTextIntelligently(subtitle.text);
       
       if (!splitResult.secondPart) {
         console.log('❌ Cannot split subtitle - insufficient content');
-        return doc;
+        return prev;
       }
       
       // Calculate new timing
@@ -500,10 +543,10 @@
       
       // Create new array with split subtitles
       const newSubtitles = [
-        ...doc.translatedSubtitles.slice(0, subtitleIndex),
+        ...prev.slice(0, subtitleIndex),
         firstSubtitle,
         secondSubtitle,
-        ...doc.translatedSubtitles.slice(subtitleIndex + 1)
+        ...prev.slice(subtitleIndex + 1)
       ];
       
       // Renumber all IDs to maintain sequence
@@ -520,92 +563,120 @@
       });
       console.log(`📋 Split segments marked as 'recently edited' - will remain visible in current filter until manually changed`);
       
-      return {
-        ...doc,
-        translatedSubtitles: renumberedSubtitles
+      return renumberedSubtitles;
+    });
+    
+    // Also update original subtitles if they exist
+    setOriginalSubtitles(prev => {
+      if (prev.length === 0) return prev;
+      
+      const subtitleIndex = prev.findIndex(sub => sub.id === id);
+      if (subtitleIndex === -1) return prev;
+      
+      const subtitle = prev[subtitleIndex];
+      const splitResult = splitTextIntelligently(subtitle.text);
+      
+      if (!splitResult.secondPart) return prev;
+      
+      const timeResult = splitTimeProportionally(
+        subtitle.startTime, 
+        subtitle.endTime, 
+        splitResult.firstRatio
+      );
+      
+      const firstSubtitle: Subtitle = {
+        ...subtitle,
+        text: splitResult.firstPart,
+        endTime: timeResult.firstEnd,
+        charCount: splitResult.firstPart.replace(/\n/g, '').length,
+        isLong: splitResult.firstPart.replace(/\n/g, '').length > maxTotalChars,
+        duration: calculateDuration(subtitle.startTime, timeResult.firstEnd),
+        isTooShort: calculateDuration(subtitle.startTime, timeResult.firstEnd) < minDurationSeconds,
+        isTooLong: calculateDuration(subtitle.startTime, timeResult.firstEnd) > maxDurationSeconds,
+        recentlyEdited: true, // Mark as recently edited to keep in view
+        editedAt: Date.now()
       };
+      
+      const secondSubtitle: Subtitle = {
+        ...subtitle,
+        id: subtitle.id + 1,
+        text: splitResult.secondPart,
+        startTime: timeResult.secondStart,
+        charCount: splitResult.secondPart.replace(/\n/g, '').length,
+        isLong: splitResult.secondPart.replace(/\n/g, '').length > maxTotalChars,
+        duration: calculateDuration(timeResult.secondStart, subtitle.endTime),
+        isTooShort: calculateDuration(timeResult.secondStart, subtitle.endTime) < minDurationSeconds,
+        isTooLong: calculateDuration(timeResult.secondStart, subtitle.endTime) > maxDurationSeconds,
+        recentlyEdited: true, // Mark as recently edited to keep in view
+        editedAt: Date.now()
+      };
+      
+      const newSubtitles = [
+        ...prev.slice(0, subtitleIndex),
+        firstSubtitle,
+        secondSubtitle,
+        ...prev.slice(subtitleIndex + 1)
+      ];
+      
+      return newSubtitles.map((sub, index) => ({
+        ...sub,
+        id: index + 1
+      }));
     });
     
     // Clear global undo since structure changed
     setPreviousSubtitles(null);
-  }, [currentDocument, maxTotalChars, minDurationSeconds, maxDurationSeconds]);
-
-  const handleMergeSubtitleWithNext = useCallback((id: number) => {
-    if (!currentDocument) return;
-
-    updateCurrentDocument(doc => {
-      const index = doc.translatedSubtitles.findIndex(s => s.id === id);
-      if (index === -1 || index === doc.translatedSubtitles.length - 1) return doc; // nothing to merge
-
-      const current = doc.translatedSubtitles[index];
-      const next = doc.translatedSubtitles[index + 1];
-
-      const mergedText = `${current.text} ${next.text}`.replace(/\s+/g, ' ').replace(/\s*\n\s*/g, ' ').trim();
-      const mergedStart = current.startTime;
-      const mergedEnd = next.endTime;
-
-      const charCount = mergedText.replace(/\n/g, '').length;
-      const duration = calculateDuration(mergedStart, mergedEnd);
-
-      const merged: Subtitle = {
-        ...current,
-        text: mergedText,
-        startTime: mergedStart,
-        endTime: mergedEnd,
-        charCount,
-        isLong: charCount > maxTotalChars,
-        duration,
-        isTooShort: duration < minDurationSeconds,
-        isTooLong: duration > maxDurationSeconds,
-        recentlyEdited: true,
-        editedAt: Date.now(),
-        canUndo: false,
-        previousText: undefined
-      };
-
-      // Build new subtitles: replace current with merged, remove next
-      const newSubtitles = [
-        ...doc.translatedSubtitles.slice(0, index),
-        merged,
-        ...doc.translatedSubtitles.slice(index + 2)
-      ].map((sub, i) => ({ ...sub, id: i + 1 }));
-
-      // Recompute conflicts
-      const recomputed = newSubtitles.map(s => ({
-        ...s,
-        hasTimecodeConflict: hasTimecodeConflict(s, newSubtitles)
-      }));
-
-      return {
-        ...doc,
-        translatedSubtitles: recomputed
-      };
-    });
-
-    // Structure changed, clear global undo
-    setPreviousSubtitles(null);
-  }, [currentDocument, maxTotalChars, minDurationSeconds, maxDurationSeconds]);
+  }, [maxTotalChars, minDurationSeconds, maxDurationSeconds]);
 
   const handleBulkSplitFiltered = useCallback(() => {
-    if (!currentDocument) return;
-
     setPreviousSubtitles(translatedSubtitles); // Save state for undo
-    updateCurrentDocument(doc => {
+    setTranslatedSubtitles(prev => {
+      // Calculate current filtered subtitles based on current filter states
+      const hasActiveFilter = showErrorsOnly || showLongLinesOnly || showTooShortOnly || showTooLongOnly || showTimecodeConflictsOnly;
+      
+      let currentFilteredSubtitles = prev;
+      if (hasActiveFilter) {
+        currentFilteredSubtitles = prev.filter(sub => {
+          const lineLengthExceeded = sub.text.split('\n').some(line => line.length > maxLineChars);
+          
+          if (showErrorsOnly && showLongLinesOnly) {
+            return sub.isLong || lineLengthExceeded;
+          }
+          if (showErrorsOnly) {
+            return sub.isLong;
+          }
+          if (showLongLinesOnly) {
+            return lineLengthExceeded;
+          }
+          if (showTooShortOnly) {
+            return sub.isTooShort;
+          }
+          if (showTooLongOnly) {
+            return sub.isTooLong;
+          }
+          if (showTimecodeConflictsOnly) {
+            return sub.hasTimecodeConflict;
+          }
+          return false; 
+        });
+      }
+      
       // Find all subtitles that can be split in the filtered view
-      const splittableSubtitles = filteredSubtitles.filter(sub => {
+      const splittableSubtitles = currentFilteredSubtitles.filter(sub => {
         const words = sub.text.replace(/\n/g, ' ').trim().split(' ');
         return words.length >= 2 && sub.text.trim().length > 10;
       });
       
       if (splittableSubtitles.length === 0) {
         console.log('❌ No splittable subtitles found in filtered view');
-        return doc;
+        return prev;
       }
       
       console.log(`✂️ Bulk splitting ${splittableSubtitles.length} filtered subtitles`);
       
       // Process each splittable subtitle
-      let newSubtitles = [...doc.translatedSubtitles];
+      let newSubtitles = [...prev];
+      let idOffset = 0; // Track how many new subtitles we've added
       
       // Sort by ID to process in order
       const sortedSplittableIds = splittableSubtitles.map(sub => sub.id).sort((a, b) => a - b);
@@ -665,6 +736,8 @@
           secondSubtitle,
           ...newSubtitles.slice(subtitleIndex + 1)
         ];
+        
+        idOffset += 1; // We added one more subtitle
       }
       
       // Renumber all IDs to maintain sequence
@@ -676,33 +749,162 @@
       console.log(`📋 Bulk split completed - ${splittableSubtitles.length} subtitles split into ${splittableSubtitles.length * 2} segments`);
       console.log(`📋 All split segments marked as 'recently edited' - will remain visible in current filter until manually changed`);
       
-      return {
-        ...doc,
-        translatedSubtitles: renumberedSubtitles
-      };
+      return renumberedSubtitles;
+    });
+    
+    // Also update original subtitles if they exist
+    setOriginalSubtitles(prev => {
+      if (prev.length === 0) return prev;
+      
+      // Calculate current filtered subtitles based on current filter states
+      const hasActiveFilter = showErrorsOnly || showLongLinesOnly || showTooShortOnly || showTooLongOnly || showTimecodeConflictsOnly;
+      
+      let currentFilteredSubtitles = prev;
+      if (hasActiveFilter) {
+        currentFilteredSubtitles = prev.filter(sub => {
+          const lineLengthExceeded = sub.text.split('\n').some(line => line.length > maxLineChars);
+          
+          if (showErrorsOnly && showLongLinesOnly) {
+            return sub.isLong || lineLengthExceeded;
+          }
+          if (showErrorsOnly) {
+            return sub.isLong;
+          }
+          if (showLongLinesOnly) {
+            return lineLengthExceeded;
+          }
+          if (showTooShortOnly) {
+            return sub.isTooShort;
+          }
+          if (showTooLongOnly) {
+            return sub.isTooLong;
+          }
+          if (showTimecodeConflictsOnly) {
+            return sub.hasTimecodeConflict;
+          }
+          return false; 
+        });
+      }
+      
+      // Find all subtitles that can be split in the filtered view
+      const splittableSubtitles = currentFilteredSubtitles.filter(sub => {
+        const words = sub.text.replace(/\n/g, ' ').trim().split(' ');
+        return words.length >= 2 && sub.text.trim().length > 10;
+      });
+      
+      if (splittableSubtitles.length === 0) return prev;
+      
+      // Process each splittable subtitle
+      let newSubtitles = [...prev];
+      
+      // Sort by ID to process in order
+      const sortedSplittableIds = splittableSubtitles.map(sub => sub.id).sort((a, b) => a - b);
+      
+      for (const subtitleId of sortedSplittableIds) {
+        const subtitleIndex = newSubtitles.findIndex(sub => sub.id === subtitleId);
+        if (subtitleIndex === -1) continue;
+        
+        const subtitle = newSubtitles[subtitleIndex];
+        const splitResult = splitTextIntelligently(subtitle.text);
+        
+        if (!splitResult.secondPart) continue;
+        
+        const timeResult = splitTimeProportionally(
+          subtitle.startTime, 
+          subtitle.endTime, 
+          splitResult.firstRatio
+        );
+        
+        const firstSubtitle: Subtitle = {
+          ...subtitle,
+          text: splitResult.firstPart,
+          endTime: timeResult.firstEnd,
+          charCount: splitResult.firstPart.replace(/\n/g, '').length,
+          isLong: splitResult.firstPart.replace(/\n/g, '').length > maxTotalChars,
+          duration: calculateDuration(subtitle.startTime, timeResult.firstEnd),
+          isTooShort: calculateDuration(subtitle.startTime, timeResult.firstEnd) < minDurationSeconds,
+          isTooLong: calculateDuration(subtitle.startTime, timeResult.firstEnd) > maxDurationSeconds,
+          recentlyEdited: true,
+          editedAt: Date.now()
+        };
+        
+        const secondSubtitle: Subtitle = {
+          ...subtitle,
+          id: subtitle.id + 1,
+          text: splitResult.secondPart,
+          startTime: timeResult.secondStart,
+          charCount: splitResult.secondPart.replace(/\n/g, '').length,
+          isLong: splitResult.secondPart.replace(/\n/g, '').length > maxTotalChars,
+          duration: calculateDuration(timeResult.secondStart, subtitle.endTime),
+          isTooShort: calculateDuration(timeResult.secondStart, subtitle.endTime) < minDurationSeconds,
+          isTooLong: calculateDuration(timeResult.secondStart, subtitle.endTime) > maxDurationSeconds,
+          recentlyEdited: true,
+          editedAt: Date.now()
+        };
+        
+        newSubtitles = [
+          ...newSubtitles.slice(0, subtitleIndex),
+          firstSubtitle,
+          secondSubtitle,
+          ...newSubtitles.slice(subtitleIndex + 1)
+        ];
+      }
+      
+      return newSubtitles.map((sub, index) => ({
+        ...sub,
+        id: index + 1
+      }));
     });
     
     // Clear global undo since structure changed
     setPreviousSubtitles(null);
-  }, [currentDocument, translatedSubtitles, showErrorsOnly, showLongLinesOnly, showTooShortOnly, showTooLongOnly, showTimecodeConflictsOnly, maxTotalChars, maxLineChars, minDurationSeconds, maxDurationSeconds]);
+  }, [translatedSubtitles, showErrorsOnly, showLongLinesOnly, showTooShortOnly, showTooLongOnly, showTimecodeConflictsOnly, maxTotalChars, maxLineChars, minDurationSeconds, maxDurationSeconds]);
 
   const handleFixTimecodeConflicts = useCallback(() => {
-    if (!currentDocument) return;
-
     setPreviousSubtitles(translatedSubtitles); // Save state for undo
-    updateCurrentDocument(doc => {
+    setTranslatedSubtitles(prev => {
+      // Calculate current filtered subtitles based on current filter states
+      const hasActiveFilter = showErrorsOnly || showLongLinesOnly || showTooShortOnly || showTooLongOnly || showTimecodeConflictsOnly;
+      
+      let currentFilteredSubtitles = prev;
+      if (hasActiveFilter) {
+        currentFilteredSubtitles = prev.filter(sub => {
+          const lineLengthExceeded = sub.text.split('\n').some(line => line.length > maxLineChars);
+          
+          if (showErrorsOnly && showLongLinesOnly) {
+            return sub.isLong || lineLengthExceeded;
+          }
+          if (showErrorsOnly) {
+            return sub.isLong;
+          }
+          if (showLongLinesOnly) {
+            return lineLengthExceeded;
+          }
+          if (showTooShortOnly) {
+            return sub.isTooShort;
+          }
+          if (showTooLongOnly) {
+            return sub.isTooLong;
+          }
+          if (showTimecodeConflictsOnly) {
+            return sub.hasTimecodeConflict;
+          }
+          return false; 
+        });
+      }
+      
       // Find all subtitles with timecode conflicts in the filtered view
-      const conflictingSubtitles = filteredSubtitles.filter(sub => sub.hasTimecodeConflict);
+      const conflictingSubtitles = currentFilteredSubtitles.filter(sub => sub.hasTimecodeConflict);
       
       if (conflictingSubtitles.length === 0) {
         console.log('❌ No timecode conflicts found in filtered view');
-        return doc;
+        return prev;
       }
       
       console.log(`🔧 Fixing timecode conflicts for ${conflictingSubtitles.length} filtered subtitles`);
       
       // Process each conflicting subtitle
-      let newSubtitles = [...doc.translatedSubtitles];
+      let newSubtitles = [...prev];
       
       // Sort by ID to process in order
       const sortedConflictingIds = conflictingSubtitles.map(sub => sub.id).sort((a, b) => a - b);
@@ -742,107 +944,9 @@
       console.log(`📋 Timecode conflicts fixed - reduced end times by 1ms for ${conflictingSubtitles.length} subtitles`);
       console.log(`📋 Fixed segments marked as 'recently edited' - will remain visible in current filter until manually changed`);
       
-      return {
-        ...doc,
-        translatedSubtitles: finalSubtitles
-      };
-    });
-<<<<<<< HEAD
-  }, [currentDocument, translatedSubtitles, showErrorsOnly, showLongLinesOnly, showTooShortOnly, showTooLongOnly, showTimecodeConflictsOnly, maxTotalChars, maxLineChars, minDurationSeconds, maxDurationSeconds]);
-=======
-    
-    // Clear global undo since structure changed
-    setPreviousSubtitles(null);
+      return finalSubtitles;
+    });
   }, [translatedSubtitles, showErrorsOnly, showLongLinesOnly, showTooShortOnly, showTooLongOnly, showTimecodeConflictsOnly, maxTotalChars, maxLineChars, minDurationSeconds, maxDurationSeconds]);
-
-  const handleFixTimecodeConflicts = useCallback(() => {
-    setPreviousSubtitles(translatedSubtitles); // Save state for undo
-    setTranslatedSubtitles(prev => {
-      // Calculate current filtered subtitles based on current filter states
-      const hasActiveFilter = showErrorsOnly || showLongLinesOnly || showTooShortOnly || showTooLongOnly || showTimecodeConflictsOnly;
-      
-      let currentFilteredSubtitles = prev;
-      if (hasActiveFilter) {
-        currentFilteredSubtitles = prev.filter(sub => {
-          const lineLengthExceeded = sub.text.split('\n').some(line => line.length > maxLineChars);
-          
-          if (showErrorsOnly && showLongLinesOnly) {
-            return sub.isLong || lineLengthExceeded;
-          }
-          if (showErrorsOnly) {
-            return sub.isLong;
-          }
-          if (showLongLinesOnly) {
-            return lineLengthExceeded;
-          }
-          if (showTooShortOnly) {
-            return sub.isTooShort;
-          }
-          if (showTooLongOnly) {
-            return sub.isTooLong;
-          }
-          if (showTimecodeConflictsOnly) {
-            return sub.hasTimecodeConflict;
-          }
-          return false; 
-        });
-      }
-      
-      // Find all subtitles with timecode conflicts in the filtered view
-      const conflictingSubtitles = currentFilteredSubtitles.filter(sub => sub.hasTimecodeConflict);
-      
-      if (conflictingSubtitles.length === 0) {
-        console.log('❌ No timecode conflicts found in filtered view');
-        return prev;
-      }
-      
-      console.log(`🔧 Fixing timecode conflicts for ${conflictingSubtitles.length} filtered subtitles`);
-      
-      // Process each conflicting subtitle
-      let newSubtitles = [...prev];
-      
-      // Sort by ID to process in order
-      const sortedConflictingIds = conflictingSubtitles.map(sub => sub.id).sort((a, b) => a - b);
-      
-      for (const subtitleId of sortedConflictingIds) {
-        const subtitleIndex = newSubtitles.findIndex(sub => sub.id === subtitleId);
-        if (subtitleIndex === -1) continue;
-        
-        const subtitle = newSubtitles[subtitleIndex];
-        
-        // Reduce end time by 1ms
-        const newEndTime = reduceTimecodeByOneMs(subtitle.endTime);
-        
-        // Update the subtitle
-        newSubtitles[subtitleIndex] = {
-          ...subtitle,
-          endTime: newEndTime,
-          duration: calculateDuration(subtitle.startTime, newEndTime),
-          isTooShort: calculateDuration(subtitle.startTime, newEndTime) < minDurationSeconds,
-          isTooLong: calculateDuration(subtitle.startTime, newEndTime) > maxDurationSeconds,
-          recentlyEdited: true,
-          editedAt: Date.now(),
-          canUndo: true,
-          previousText: subtitle.text
-        };
-      }
-      
-      // Recalculate conflicts after changes
-      const finalSubtitles = newSubtitles.map(sub => {
-        const hasConflict = hasTimecodeConflict(sub, newSubtitles);
-        return {
-          ...sub,
-          hasTimecodeConflict: hasConflict
-        };
-      });
-      
-      console.log(`📋 Timecode conflicts fixed - reduced end times by 1ms for ${conflictingSubtitles.length} subtitles`);
-      console.log(`📋 Fixed segments marked as 'recently edited' - will remain visible in current filter until manually changed`);
-      
-      return finalSubtitles;
-    });
-  }, [translatedSubtitles, showErrorsOnly, showLongLinesOnly, showTooShortOnly, showTooLongOnly, showTimecodeConflictsOnly, maxTotalChars, maxLineChars, minDurationSeconds, maxDurationSeconds]);
->>>>>>> 601ba86d
   
   const hasTotalLengthErrors = useMemo(() => translatedSubtitles.some(sub => sub.isLong), [translatedSubtitles]);
   
@@ -928,9 +1032,7 @@
     <div className="min-h-screen bg-gray-900 text-gray-100 font-sans flex flex-col">
       <Header 
         onDownload={handleDownload}
-        onDownloadAll={handleDownloadAll}
         hasTranslatedSubs={translatedSubtitles.length > 0}
-        hasMultipleDocuments={documents.length > 1}
         onUndo={handleUndo}
         canUndo={canUndo}
         onClearSession={handleClearSession}
@@ -941,14 +1043,14 @@
       />
 
       <main className="flex-grow container mx-auto p-4 md:p-8">
-        {documents.length === 0 ? (
+        {translatedSubtitles.length === 0 ? (
           <div className="text-center mt-16 max-w-2xl mx-auto">
             <div className="flex justify-center mb-6">
               <Logo size="large" />
             </div>
             <p className="text-gray-400 text-lg mb-8">
-              Upload your translated .srt files to begin. You can upload multiple files and work on them simultaneously.
-              You can also upload original versions for side-by-side comparison.
+              Upload your translated .srt file to begin. You can also upload an original version for side-by-side comparison.
+              The app will automatically flag lines longer than the specified character limits and help you fix them.
             </p>
             
             {/* Character Limit Settings */}
@@ -1024,73 +1126,11 @@
             </div>
             
             <div className="flex flex-col md:flex-row gap-8 justify-center">
-              <FileUpload 
-                label="Upload Translated SRT Files" 
-                onFileUpload={(c, n) => handleFileUpload(c, 'translated', n)} 
-                multiple={true}
-              />
-              <FileUpload 
-                label="Upload Original SRT Files (Optional)" 
-                onFileUpload={(c, n) => handleFileUpload(c, 'original', n)} 
-                multiple={true}
-              />
+              <FileUpload label="Upload Translated SRT" onFileUpload={(c, n) => handleFileUpload(c, 'translated', n)} />
+              <FileUpload label="Upload Original SRT (Optional)" onFileUpload={(c, n) => handleFileUpload(c, 'original', n)} />
             </div>
           </div>
         ) : (
-<<<<<<< HEAD
-          <div className="space-y-6">
-            <DocumentSelector
-              documents={documents}
-              currentDocumentId={currentDocumentId}
-              onSelectDocument={handleSelectDocument}
-              onCloseDocument={handleCloseDocument}
-              onNewDocument={handleNewDocument}
-            />
-            
-            {currentDocument && (
-              <SubtitleEditor 
-                subtitles={filteredSubtitles}
-                showOriginal={showOriginal && originalSubtitles.length > 0}
-                setShowOriginal={setShowOriginal}
-                showTimecodes={showTimecodes}
-                setShowTimecodes={setShowTimecodes}
-                hasTotalLengthErrors={hasTotalLengthErrors}
-                showErrorsOnly={showErrorsOnly}
-                setShowErrorsOnly={setShowErrorsOnly}
-                hasLongLines={hasLongLines}
-                showLongLinesOnly={showLongLinesOnly}
-                setShowLongLinesOnly={setShowLongLinesOnly}
-                hasTooShortSegments={hasTooShortSegments}
-                showTooShortOnly={showTooShortOnly}
-                setShowTooShortOnly={setShowTooShortOnly}
-                hasTooLongSegments={hasTooLongSegments}
-                showTooLongOnly={showTooLongOnly}
-                setShowTooLongOnly={setShowTooLongOnly}
-                hasTimecodeConflicts={hasTimecodeConflicts}
-                showTimecodeConflictsOnly={showTimecodeConflictsOnly}
-                setShowTimecodeConflictsOnly={setShowTimecodeConflictsOnly}
-                hasMultiLineInFiltered={hasMultiLineInFiltered}
-                onRemoveBreaksFromFiltered={handleRemoveBreaksFromFiltered}
-                hasLongLinesInFiltered={hasLongLinesInFiltered}
-                onSplitFilteredLines={handleSplitFilteredLines}
-                hasSplittableInFiltered={hasSplittableInFiltered}
-                onBulkSplitFiltered={handleBulkSplitFiltered}
-                hasTimecodeConflictsInFiltered={hasTimecodeConflictsInFiltered}
-                onFixTimecodeConflicts={handleFixTimecodeConflicts}
-                onMergeNext={handleMergeSubtitleWithNext}
-                onShowAll={handleShowAll}
-                onUpdateSubtitle={handleUpdateSubtitle}
-                onUpdateTimecode={handleUpdateTimecode}
-                onUndoSubtitle={handleUndoSubtitle}
-                onSplitSubtitle={handleSplitSubtitle}
-                maxTotalChars={maxTotalChars}
-                maxLineChars={maxLineChars}
-                minDurationSeconds={minDurationSeconds}
-                maxDurationSeconds={maxDurationSeconds}
-              />
-            )}
-          </div>
-=======
           <SubtitleEditor 
             subtitles={filteredSubtitles}
             showOriginal={showOriginal && originalSubtitles.length > 0}
@@ -1131,7 +1171,6 @@
             minDurationSeconds={minDurationSeconds}
             maxDurationSeconds={maxDurationSeconds}
           />
->>>>>>> 601ba86d
         )}
       </main>
     </div>
